--- conflicted
+++ resolved
@@ -28,25 +28,20 @@
 use Phan\PluginV2\PluginAwareAnalysisVisitor;
 use ast\Node;
 use ast\Node\Decl;
-<<<<<<< HEAD
-=======
 
 // By default, don't warn about parameters beginning with "$unused"
 // or about the variable $_
 const WHITELISTED_UNUSED_PARAM_NAME = '/^(_$|unused)/i';
->>>>>>> 5c9f74d5
 
 /**
  * This file checks for unused variables in
  * the global scope or function bodies.
  *
-<<<<<<< HEAD
+ * This depends on PluginV2, which was added in Phan 0.9.3/0.8.5.
+ * It also requires a version of Phan using AST version 40.
+ *
  * As a side effect, it adds 'isRef' to \ast\Node->children in argument lists
  * of function calls, method calls (instance/static), and calls to `new MyClass($x)`
-=======
- * This depends on PluginV2, which was added in Phan 0.9.3/0.8.5.
- * It also requires a version of Phan using AST version 40.
->>>>>>> 5c9f74d5
  *
  * It hooks into one event:
  *
@@ -66,11 +61,7 @@
  * Note: When adding new plugins,
  * add them to the corresponding section of README.md
  */
-<<<<<<< HEAD
 final class UnusedVariablePlugin extends PluginV2
-=======
-class UnusedVariablePlugin extends PluginV2
->>>>>>> 5c9f74d5
     implements AnalyzeNodeCapability {
 
     /**
@@ -92,7 +83,6 @@
  */
 final class UnusedVariableReferenceAnnotatorVisitor extends PluginAwareAnalysisVisitor {
     // A plugin's visitors should NOT implement visit(), unless they need to.
-<<<<<<< HEAD
 
     // AST node types that would both can be references, and would affect analysis.
     const POSSIBLE_REFERENCE_TYPE_SET = [
@@ -175,7 +165,6 @@
         } catch (\Exception $exception) {
         }
     }
-=======
 
     // Note: In the future, it's planned to have another pass during the main analysis of this function
     // so that this plugin add information about references
@@ -218,7 +207,6 @@
 }
 
 class UnusedVariableVisitor extends PluginAwareAnalysisVisitor {
->>>>>>> 5c9f74d5
 
     /**
      * @param Node $node
@@ -265,7 +253,6 @@
             return;
         }
 
-<<<<<<< HEAD
         $this->analyzeCallToMethodForReferences($method, $unknown_argument_set);
     }
 
@@ -310,8 +297,6 @@
         );
     }
 
-=======
->>>>>>> 5c9f74d5
     /**
      * @param Node[] $arg_list
      * @return Node[] subset of those, preserving array indices.
@@ -398,11 +383,7 @@
     /**
      * Expressions might be recursive
      */
-<<<<<<< HEAD
-    private function parseExpr(array &$assignments, Node $statement, int &$instructionCount)
-=======
     private function parseExpr(array &$assignments, $statement, int &$instructionCount)
->>>>>>> 5c9f74d5
     {
         if (!($statement instanceof Node)) {
             return;
@@ -414,34 +395,20 @@
             foreach ($statement->children['expr']->children as $exChild) {
                 $instructionCount++;
 
-<<<<<<< HEAD
-                $this->tryVarUse($assignments, $exChild, $instructionCount);
-                $this->recurseToFindVarUse($assignments, $exChild, $instructionCount);
-=======
                 if ($exChild instanceof Node) {
                     $this->tryVarUse($assignments, $exChild, $instructionCount);
                     $this->recurseToFindVarUse($assignments, $exChild, $instructionCount);
                 }
->>>>>>> 5c9f74d5
             }
         }
     }
 
     private function recurseToFindVarUse(array &$assignments, Node $statement, int &$instructionCount)
     {
-<<<<<<< HEAD
-        if ($statement instanceof Node) {
-            foreach ($statement->children as $subStmt) {
-                if ($subStmt instanceof Node) {
-                    $this->tryVarUse($assignments, $subStmt, $instructionCount);
-                    $this->recurseToFindVarUse($assignments, $subStmt, $instructionCount);
-                }
-=======
         foreach ($statement->children as $subStmt) {
             if ($subStmt instanceof Node) {
                 $this->tryVarUse($assignments, $subStmt, $instructionCount);
                 $this->recurseToFindVarUse($assignments, $subStmt, $instructionCount);
->>>>>>> 5c9f74d5
             }
         }
     }
@@ -576,12 +543,9 @@
             $var_node = $node->children['var'];
             if ($var_node->kind === \ast\AST_ARRAY) {
                 foreach ($var_node->children as $elem_node) {
-<<<<<<< HEAD
-=======
                     if ($elem_node === null) {
                         continue;  // e.g. "list(, $x) = expr"
                     }
->>>>>>> 5c9f74d5
                     assert($elem_node->kind === \ast\AST_ARRAY_ELEM);
                     $var_node = $elem_node->children['value'];
                     if ($var_node->kind !== \ast\AST_VAR) {
@@ -709,13 +673,10 @@
                 $shadowCount = 0;
                 $this->parseStmts($shadowAssignments, $statement->children['stmts'], $shadowCount, true);
                 $assignments = $shadowAssignments;
-<<<<<<< HEAD
-=======
                 // Run through loop conditions one more time in case we are
                 // assigning in the loop scope and using that as a condition for
                 // looping (issue #4)
                 $this->parseCond($assignments, $statement, $instructionCount);
->>>>>>> 5c9f74d5
                 continue;
             }
 
@@ -801,7 +762,6 @@
     {
         $this->analyzeMethod($node);
     }
-<<<<<<< HEAD
 
     /**
      * @param Decl $node
@@ -816,33 +776,13 @@
 
     /**
      * @param Decl $node
-=======
-
-    /**
-     * @param Decl $node
-     * A node to analyze
-     *
-     * @return void
-     */
-    public function visitFuncDecl(Decl $node)
-    {
-        $this->analyzeMethod($node);
-    }
-
-    /**
-     * @param Decl $node
->>>>>>> 5c9f74d5
      * A node to analyze (AST_FUNC_DECL, AST_METHOD, or AST_CLOSURE)
      *
      * @return void
      */
     public function analyzeMethod(Decl $node)
     {
-<<<<<<< HEAD
-        //Debug::printNode($node);
-=======
         //\Phan\Debug::printNode($node);
->>>>>>> 5c9f74d5
 
         // Collect all assignments
         $assignments = [];
@@ -875,14 +815,6 @@
                     }
 
                     if ($shouldWarn) {
-<<<<<<< HEAD
-                        $this->emitPluginIssue(
-                            $this->code_base,
-                            $this->context,
-                            'PhanPluginUnusedMethodArgument',
-                            "Parameter is never used: $".$param."."
-                        );
-=======
                         if ($this->shouldWarnAboutParameter($param, $node)) {
                             $this->emitPluginIssue(
                                 $this->code_base,
@@ -892,7 +824,6 @@
                                 [$param]
                             );
                         }
->>>>>>> 5c9f74d5
                     }
                 } else {
                     // If there is a reverse pointer to this var,
@@ -931,8 +862,6 @@
                 }
             }
         }
-<<<<<<< HEAD
-=======
     }
 
     private function shouldWarnAboutParameter(string $param, Decl $decl) : bool
@@ -955,7 +884,6 @@
             return false;
         }
         return true;
->>>>>>> 5c9f74d5
     }
 }
 
