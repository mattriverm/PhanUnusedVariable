--- conflicted
+++ resolved
@@ -785,14 +785,6 @@
                     $instructionCount,
                     $loopFlag
                 );
-<<<<<<< HEAD
-                $assignments = $shadowAssignments;
-                // Run through loop conditions one more time in case we are
-                // assigning in the loop scope and using that as a condition for
-                // looping (issue #4)
-                $this->parseCond($assignments, $statement, $instructionCount);
-=======
->>>>>>> 21283de4
                 continue;
             }
 
